--- conflicted
+++ resolved
@@ -1,4 +1,3 @@
-<<<<<<< HEAD
 # AGENTS Playbook
 
 ## 1) Scope & Principles
@@ -113,7 +112,7 @@
 These notes summarize the prior AGENTS guidelines. They are retained for institutional memory and supplemental context; if any instruction conflicts with Sections 1–9 above, follow the playbook rules first.
 
 ### Installation & CLI
-- Install the project in editable mode for development: `pip install -e .[uvr5]` (add `--extra-index-url` if CUDA wheels are needed).
+- Install the project in editable mode for development: `pip install -e .` (add `--extra-index-url` if CUDA wheels are needed).
 - Use the CLI entry point `dnd-transcribe` defined in `src/dnd_session_transcribe/cli.py` for smoke tests (e.g., `dnd-transcribe --help`). Avoid legacy scripts like `python run_whisperx.py`.
 - Import configuration via `dnd_session_transcribe.util.config`; do not assume a working directory or mutate defaults in place.
 - Runtime defaults emphasize GPU-friendly Faster-Whisper settings. When CPU- or memory-constrained, surface overrides through CLI flags instead of editing defaults.
@@ -160,64 +159,4 @@
 We use **pytest** with full coverage reporting.
 - Quick run: `pytest -q`
 - Coverage run: `pytest --cov --cov-branch --cov-report=term-missing`
-<!-- TODO: if a top-level package name is required for --cov, replace with: pytest --cov=<PACKAGE_NAME> --cov-branch --cov-report=term-missing -->
-=======
-# DnD Session Transcribe – Agent Guidelines (2024 refresh)
-
-Welcome! The project was recently restructured into an installable package. Please read the notes below before changing code in this repository.
-
-## Installation & CLI
-- Install the project in editable mode during development: `pip install -e .[uvr5]` (add `--extra-index-url` if you need CUDA wheels).
-- The CLI entry point is `dnd-transcribe`, exposed via `src/dnd_session_transcribe/cli.py`. Use this command (not `python run_whisperx.py`) for smoke tests, e.g. `dnd-transcribe --help`.
-- Modules should import configuration by going through `dnd_session_transcribe.util.config`; avoid assuming the working directory.
-- Runtime defaults favor GPU-heavy Faster-Whisper settings (`large-v3` / `cuda` / `float16`). When you need CPU-friendly runs, document and wire CLI overrides (e.g., `--asr-model tiny --asr-device cpu --asr-compute-type int8_float32`) instead of mutating the config defaults.
-- **Do not change default values in `src/dnd_session_transcribe/util/config`.** Tests and features should supply overrides explicitly when a different behavior is required.
-
-## Code Organization
-- `src/dnd_session_transcribe/cli.py` keeps argument parsing and the high-level pipeline wiring. Push heavy logic into feature modules.
-- `features/` contains the core stages: `asr.py`, `alignment.py`, `diarization.py`, and `precise_rerun.py`.
-- `adapters/` holds integration glue for external libraries (WhisperX, pyannote, UVR). Keep external API calls isolated here.
-- `util/` provides shared helpers: configuration defaults (`util/config`), path helpers (`next_outdir.py`), preprocessing (`processing.py`), and writers (`write_files.py`).
-- Tests live under `tests/` mirroring the util/helper they cover. Add tests alongside any behavior change.
-
-## Coding Standards
-- Target Python 3.10+. Prefer `pathlib.Path` and keep type hints accurate.
-- Import grouping: stdlib → third-party → local. No try/except around imports.
-- Use module-level `logger = logging.getLogger(__name__)` and structured log messages with feature prefixes (e.g., `[ASR]`, `[ALIGN]`).
-- When writing outputs, favor helpers in `util.write_files` or `util.helpers.atomic_json` for atomic I/O.
-- CLI help text in `cli.py` must stay in sync with README examples.
-
-## Dependencies
-- Runtime dependencies belong in `pyproject.toml`; optional ones in the relevant extras (`[project.optional-dependencies]`).
-- If you gate optional imports (e.g., UVR), document the requirement in the module docstring and README.
-
-## Testing & Verification
-- Always run `pytest` before committing or submitting a change. Use targeted paths for quicker feedback (e.g., `pytest tests/util/test_processing.py`).
-- For CLI-affecting changes, run `dnd-transcribe --help` to ensure arguments and defaults are correct.
-- If you change long-running stages, ensure resume/checkpointing via JSON artifacts still works.
-- ffmpeg will need to be installed via apt.
-
-## Performance Constraints & Model Selection
-- Environment: CPU-only; no CUDA/GPU; limited RAM and wall-clock.
-- Audio length: <= 60 seconds for test runs.
-- Whisper backend (local, no network calls):
-  - Default: `tiny`
-  - Upgrade to `base` only if the clip is < 60s and prior runs complete < 90s CPU time.
-- Absolutely do not select large models in this sandbox.
-- If internet egress is available and permitted (rare), you may use a hosted STT model; otherwise **must** use local tiny/base.
-
-## Configuration Knobs
-- `WHISPER_MODEL` env var controls the local model size. Allowed: `tiny`, `base`.
-- If unset, assume `tiny`.
-- The agent must set `WHISPER_MODEL=tiny` for first run; can retry with `base` only if CPU budget allows.
-
-## Documentation
-- Update `README.md` when user workflows or CLI flags change.
-- Maintain docstrings for shared helpers and adapters, especially where external APIs are invoked.
-
-## Pull Requests
-- Summarize pipeline impacts (latency, accuracy, outputs) in the PR body.
-- Reference relevant tests and include reproduction steps for manual flows when applicable.
-
-Thanks for keeping the transcription pipeline polished!
->>>>>>> 0b5a7453
+<!-- TODO: if a top-level package name is required for --cov, replace with: pytest --cov=<PACKAGE_NAME> --cov-branch --cov-report=term-missing -->